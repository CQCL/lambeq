--- conflicted
+++ resolved
@@ -52,11 +52,7 @@
     lambeq.tokeniser
     lambeq.training
 install_requires =
-<<<<<<< HEAD
-    discopy >= 1.0.0
-=======
-    discopy ~= 0.5.0
->>>>>>> 70a1fe84
+    discopy >= 1.0.1
     pytket >= 0.19.2
     pyyaml
     spacy >= 3.0
