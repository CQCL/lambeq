import pytest

from lambeq.backend import Ty, Box, Id, Spider, Cap, Frame, Cup, Swap, Word
from lambeq.backend.drawing import draw_equation
from lambeq.backend.drawing.drawable import DrawableDiagramWithFrames, BoxNode, WireEndpoint, WireEndpointType
from lambeq.backend.drawing.tikz_backend import TikzBackend


s = Ty('s')
n = Ty('n')
bx_1 = Box('BX1', s, s @ s)
bx_2 = Box('BX2', s, s @ s.r)
bx_3 = Box('BX3', Ty(), s)
fr_1 = Frame(
    'and', dom=n @ n @ n @ n, cod=n @ n @ n, components=[
    Box('eats', n @ n, n @ n),
    Box('drinks', n @ n, n @ n),
    (Box('runs', n , n)
     >> Box('x', n, s @ s)
     >> (Box('y', s, s) @ s)),
])

diagrams = [
    (Word('Alice', n) @ Word('Bob', n) @ Word('cake', n) @ Word('coffee', n)
     >> (Box('told', n @ n, n @ n) @ n @ n)
     >> fr_1
     >> (n @ Box('test', n @ n, n @ n))
     >> (Box('a', n, n) @ n @ Box('b', n, Ty())))
]

frame_box_node = BoxNode(
    obj=fr_1, x=6.5, y=2.625, h=9.0, w=16.0, dom_wires=[8, 9, 10, 11], cod_wires=[12, 13, 14],
    child_wires=[
        (0, 2),
        (1, 3),
        (4, 6),
        (5, 7),
        (8, 10),
        (9, 11),
        (12, 14),
        (13, 15),
        (16, 17),
        (18, 19),
        (20, 22),
        (23, 24),
        (21, 25)
    ]
)
boxes = [
    BoxNode(obj=Word('Alice', n), x=2.75, y=11.875, cod_wires=[0]),
    BoxNode(obj=Word('Bob', n), x=5.25, y=11.875, cod_wires=[1]),
    BoxNode(obj=Word('cake', n), x=7.75, y=11.875, cod_wires=[2]),
    BoxNode(obj=Word('coffee', n), x=10.25, y=11.875, cod_wires=[3]),
    BoxNode(obj=Box('told', n @ n, n @ n), x=4.0, y=9.375, dom_wires=[4, 5], cod_wires=[6, 7]),
    frame_box_node,
    BoxNode(obj=Box('eats', n @ n, n @ n).to_diagram(), x=1.25, y=2.625, h=2.0, w=4.5),
    BoxNode(obj=Box('eats', n @ n, n @ n), x=1.25, y=2.625, dom_wires=[17, 18], cod_wires=[19, 20]),
    BoxNode(obj=Box('drinks', n @ n, n @ n).to_diagram(), x=6.5, y=2.625, h=2.0, w=4.5),
    BoxNode(obj=Box('drinks', n @ n, n @ n), x=6.5, y=2.625, dom_wires=[25, 26], cod_wires=[27, 28]),
    BoxNode(obj=(Box('runs', n , n)
                 >> Box('x', n, s @ s)
                 >> (Box('y', s, s) @ s)), x=11.75, y=2.625, h=7.0, w=4.5),
    BoxNode(obj=Box('runs', n , n), x=11.75, y=5.125, dom_wires=[32], cod_wires=[33]),
    BoxNode(obj=Box('x', n, s @ s), x=11.75, y=2.625, dom_wires=[34], cod_wires=[35, 36]),
    BoxNode(obj=Box('y', s, s), x=10.5, y=0.125, dom_wires=[37], cod_wires=[38]),
    BoxNode(obj=Box('test', n @ n, n @ n), x=7.75, y=-4.125, dom_wires=[41, 42], cod_wires=[43, 44]),
    BoxNode(obj=Box('a', n, n), x=4.0, y=-4.125, dom_wires=[45], cod_wires=[46]),
    BoxNode(obj=Box('b', n, Ty()), x=9.0, y=-6.625, dom_wires=[47])
]
for b in boxes[6:14]:
    b.parent = frame_box_node
    frame_box_node.child_boxes.append(b)

wire_endpoints = [
    WireEndpoint(kind=WireEndpointType.COD, obj=n, x=2.75, y=11.625),
    WireEndpoint(kind=WireEndpointType.COD, obj=n, x=5.25, y=11.625),
    WireEndpoint(kind=WireEndpointType.COD, obj=n, x=7.75, y=11.625),
    WireEndpoint(kind=WireEndpointType.COD, obj=n, x=10.25, y=11.625),
    WireEndpoint(kind=WireEndpointType.DOM, obj=n, x=2.75, y=9.625),
    WireEndpoint(kind=WireEndpointType.DOM, obj=n, x=5.25, y=9.625),
    WireEndpoint(kind=WireEndpointType.COD, obj=n, x=2.75, y=9.125),
    WireEndpoint(kind=WireEndpointType.COD, obj=n, x=5.25, y=9.125),
    WireEndpoint(kind=WireEndpointType.DOM, obj=n, x=2.75, y=7.125),
    WireEndpoint(kind=WireEndpointType.DOM, obj=n, x=5.25, y=7.125),
    WireEndpoint(kind=WireEndpointType.DOM, obj=n, x=7.75, y=7.125),
    WireEndpoint(kind=WireEndpointType.DOM, obj=n, x=10.25, y=7.125),
    WireEndpoint(kind=WireEndpointType.COD, obj=n, x=4.0, y=-1.875),
    WireEndpoint(kind=WireEndpointType.COD, obj=n, x=6.5, y=-1.875),
    WireEndpoint(kind=WireEndpointType.COD, obj=n, x=9.0, y=-1.875),
    WireEndpoint(kind=WireEndpointType.INPUT, obj=n, x=0.0, y=3.625),
    WireEndpoint(kind=WireEndpointType.INPUT, obj=n, x=2.5, y=3.625),
    WireEndpoint(kind=WireEndpointType.DOM, obj=n, x=0.0, y=2.875),
    WireEndpoint(kind=WireEndpointType.DOM, obj=n, x=2.5, y=2.875),
    WireEndpoint(kind=WireEndpointType.COD, obj=n, x=0.0, y=2.375),
    WireEndpoint(kind=WireEndpointType.COD, obj=n, x=2.5, y=2.375),
    WireEndpoint(kind=WireEndpointType.OUTPUT, obj=n, x=0.0, y=1.625),
    WireEndpoint(kind=WireEndpointType.OUTPUT, obj=n, x=2.5, y=1.625),
    WireEndpoint(kind=WireEndpointType.INPUT, obj=n, x=5.25, y=3.625),
    WireEndpoint(kind=WireEndpointType.INPUT, obj=n, x=7.75, y=3.625),
    WireEndpoint(kind=WireEndpointType.DOM, obj=n, x=5.25, y=2.875),
    WireEndpoint(kind=WireEndpointType.DOM, obj=n, x=7.75, y=2.875),
    WireEndpoint(kind=WireEndpointType.COD, obj=n, x=5.25, y=2.375),
    WireEndpoint(kind=WireEndpointType.COD, obj=n, x=7.75, y=2.375),
    WireEndpoint(kind=WireEndpointType.OUTPUT, obj=n, x=5.25, y=1.625),
    WireEndpoint(kind=WireEndpointType.OUTPUT, obj=n, x=7.75, y=1.625),
    WireEndpoint(kind=WireEndpointType.INPUT, obj=n, x=11.75, y=6.125),
    WireEndpoint(kind=WireEndpointType.DOM, obj=n, x=11.75, y=5.375),
    WireEndpoint(kind=WireEndpointType.COD, obj=n, x=11.75, y=4.875),
    WireEndpoint(kind=WireEndpointType.DOM, obj=n, x=11.75, y=2.875),
    WireEndpoint(kind=WireEndpointType.COD, obj=s, x=10.5, y=2.375),
    WireEndpoint(kind=WireEndpointType.COD, obj=s, x=13.0, y=2.375),
    WireEndpoint(kind=WireEndpointType.DOM, obj=s, x=10.5, y=0.375),
    WireEndpoint(kind=WireEndpointType.COD, obj=s, x=10.5, y=-0.125),
    WireEndpoint(kind=WireEndpointType.OUTPUT, obj=s, x=10.5, y=-0.875),
    WireEndpoint(kind=WireEndpointType.OUTPUT, obj=s, x=13.0, y=-0.875),
    WireEndpoint(kind=WireEndpointType.DOM, obj=n, x=6.5, y=-3.875),
    WireEndpoint(kind=WireEndpointType.DOM, obj=n, x=9.0, y=-3.875),
    WireEndpoint(kind=WireEndpointType.COD, obj=n, x=6.5, y=-4.375),
    WireEndpoint(kind=WireEndpointType.COD, obj=n, x=9.0, y=-4.375),
    WireEndpoint(kind=WireEndpointType.DOM, obj=n, x=4.0, y=-3.875),
    WireEndpoint(kind=WireEndpointType.COD, obj=n, x=4.0, y=-4.375),
    WireEndpoint(kind=WireEndpointType.DOM, obj=n, x=9.0, y=-6.375),
    WireEndpoint(kind=WireEndpointType.OUTPUT, obj=n, x=4.0, y=-11.875),
    WireEndpoint(kind=WireEndpointType.OUTPUT, obj=n, x=6.5, y=-11.875)
]
for we in wire_endpoints[15:41]:
    we.parent = frame_box_node
    frame_box_node.child_wire_endpoints.append(we)

wires = [
    (0, 4),
    (1, 5),
    (6, 8),
    (7, 9),
    (2, 10),
    (3, 11),
    (15, 17),
    (16, 18),
    (19, 21),
    (20, 22),
    (23, 25),
    (24, 26),
    (27, 29),
    (28, 30),
    (31, 32),
    (33, 34),
    (35, 37),
    (38, 39),
    (36, 40),
    (13, 41),
    (14, 42),
    (12, 45),
    (44, 47),
    (46, 48),
    (43, 49),
]

expected_drawables = [
    # Arbitrary diagram with frame
    DrawableDiagramWithFrames(
        boxes=boxes,
        wire_endpoints=wire_endpoints,
        wires=wires,
    )
]


tikz_outputs = [
"""% When embedding into a *.tex file, uncomment and include the following lines:
% \\pgfdeclarelayer{nodelayer}
% \\pgfdeclarelayer{edgelayer}
% \\pgfdeclarelayer{labellayer}
% \\pgfsetlayers{nodelayer, edgelayer, labellayer}
\\begin{tikzpicture}[baseline=(0.base)]
\\begin{pgfonlayer}{nodelayer}
\\node (0) at (0, 0) {};
\\node [] (1) at (2.25, 11.625) {};
\\node [] (2) at (3.25, 11.625) {};
\\node [] (3) at (3.25, 12.125) {};
\\node [] (4) at (2.25, 12.125) {};
\\node [] (6) at (4.75, 11.625) {};
\\node [] (7) at (5.75, 11.625) {};
\\node [] (8) at (5.75, 12.125) {};
\\node [] (9) at (4.75, 12.125) {};
\\node [] (11) at (7.25, 11.625) {};
\\node [] (12) at (8.25, 11.625) {};
\\node [] (13) at (8.25, 12.125) {};
\\node [] (14) at (7.25, 12.125) {};
\\node [] (16) at (9.75, 11.625) {};
\\node [] (17) at (10.75, 11.625) {};
\\node [] (18) at (10.75, 12.125) {};
\\node [] (19) at (9.75, 12.125) {};
\\node [] (21) at (2.25, 9.125) {};
\\node [] (22) at (5.75, 9.125) {};
\\node [] (23) at (5.75, 9.625) {};
\\node [] (24) at (2.25, 9.625) {};
\\node [] (26) at (-1.5, -1.875) {};
\\node [] (27) at (14.5, -1.875) {};
\\node [] (28) at (14.5, 7.125) {};
\\node [] (29) at (-1.5, 7.125) {};
\\node [] (31) at (-1.0, 1.625) {};
\\node [] (32) at (3.5, 1.625) {};
\\node [] (33) at (3.5, 3.625) {};
\\node [] (34) at (-1.0, 3.625) {};
\\node [] (35) at (-0.5, 2.375) {};
\\node [] (36) at (3.0, 2.375) {};
\\node [] (37) at (3.0, 2.875) {};
\\node [] (38) at (-0.5, 2.875) {};
\\node [] (40) at (4.25, 1.625) {};
\\node [] (41) at (8.75, 1.625) {};
\\node [] (42) at (8.75, 3.625) {};
\\node [] (43) at (4.25, 3.625) {};
\\node [] (44) at (4.75, 2.375) {};
\\node [] (45) at (8.25, 2.375) {};
\\node [] (46) at (8.25, 2.875) {};
\\node [] (47) at (4.75, 2.875) {};
\\node [] (49) at (9.5, -0.875) {};
\\node [] (50) at (14.0, -0.875) {};
\\node [] (51) at (14.0, 6.125) {};
\\node [] (52) at (9.5, 6.125) {};
\\node [] (53) at (11.25, 4.875) {};
\\node [] (54) at (12.25, 4.875) {};
\\node [] (55) at (12.25, 5.375) {};
\\node [] (56) at (11.25, 5.375) {};
\\node [] (58) at (10.0, 2.375) {};
\\node [] (59) at (13.5, 2.375) {};
\\node [] (60) at (13.5, 2.875) {};
\\node [] (61) at (10.0, 2.875) {};
\\node [] (63) at (10.0, -0.125) {};
\\node [] (64) at (11.0, -0.125) {};
\\node [] (65) at (11.0, 0.375) {};
\\node [] (66) at (10.0, 0.375) {};
\\node [] (68) at (6.0, -4.375) {};
\\node [] (69) at (9.5, -4.375) {};
\\node [] (70) at (9.5, -3.875) {};
\\node [] (71) at (6.0, -3.875) {};
\\node [] (73) at (3.5, -4.375) {};
\\node [] (74) at (4.5, -4.375) {};
\\node [] (75) at (4.5, -3.875) {};
\\node [] (76) at (3.5, -3.875) {};
\\node [] (78) at (8.5, -6.875) {};
\\node [] (79) at (9.5, -6.875) {};
\\node [] (80) at (9.5, -6.375) {};
\\node [] (81) at (8.5, -6.375) {};
\\node [] (83) at (2.75, 11.625) {};
\\node [] (84) at (2.75, 9.625) {};
\\node [] (86) at (5.25, 11.625) {};
\\node [] (87) at (5.25, 9.625) {};
\\node [] (89) at (2.75, 9.125) {};
\\node [] (90) at (2.75, 7.125) {};
\\node [] (92) at (5.25, 9.125) {};
\\node [] (93) at (5.25, 7.125) {};
\\node [] (95) at (7.75, 11.625) {};
\\node [] (96) at (7.75, 7.125) {};
\\node [] (98) at (10.25, 11.625) {};
\\node [] (99) at (10.25, 7.125) {};
\\node [] (101) at (0.0, 3.625) {};
\\node [] (102) at (0.0, 2.875) {};
\\node [] (104) at (2.5, 3.625) {};
\\node [] (105) at (2.5, 2.875) {};
\\node [] (107) at (0.0, 2.375) {};
\\node [] (108) at (0.0, 1.625) {};
\\node [] (110) at (2.5, 2.375) {};
\\node [] (111) at (2.5, 1.625) {};
\\node [] (113) at (5.25, 3.625) {};
\\node [] (114) at (5.25, 2.875) {};
\\node [] (116) at (7.75, 3.625) {};
\\node [] (117) at (7.75, 2.875) {};
\\node [] (119) at (5.25, 2.375) {};
\\node [] (120) at (5.25, 1.625) {};
\\node [] (122) at (7.75, 2.375) {};
\\node [] (123) at (7.75, 1.625) {};
\\node [] (125) at (11.75, 6.125) {};
\\node [] (126) at (11.75, 5.375) {};
\\node [] (128) at (11.75, 4.875) {};
\\node [] (129) at (11.75, 2.875) {};
\\node [] (131) at (10.5, 2.375) {};
\\node [] (132) at (10.5, 0.375) {};
\\node [] (134) at (10.5, -0.125) {};
\\node [] (135) at (10.5, -0.875) {};
\\node [] (137) at (13.0, 2.375) {};
\\node [] (138) at (13.0, -0.875) {};
\\node [] (140) at (6.5, -1.875) {};
\\node [] (141) at (6.5, -3.875) {};
\\node [] (143) at (9.0, -1.875) {};
\\node [] (144) at (9.0, -3.875) {};
\\node [] (146) at (4.0, -1.875) {};
\\node [] (147) at (4.0, -3.875) {};
\\node [] (149) at (9.0, -4.375) {};
\\node [] (150) at (9.0, -6.375) {};
\\node [] (152) at (4.0, -4.375) {};
\\node [] (153) at (4.0, -11.875) {};
\\node [] (155) at (6.5, -4.375) {};
\\node [] (156) at (6.5, -11.875) {};
\\end{pgfonlayer}
\\begin{pgfonlayer}{edgelayer}
\\draw [-, fill={rgb,255: red,255; green,255; blue,255}] (1.center) to (2.center) to (3.center) to (4.center) to (1.center);
\\draw [-, fill={rgb,255: red,255; green,255; blue,255}] (6.center) to (7.center) to (8.center) to (9.center) to (6.center);
\\draw [-, fill={rgb,255: red,255; green,255; blue,255}] (11.center) to (12.center) to (13.center) to (14.center) to (11.center);
\\draw [-, fill={rgb,255: red,255; green,255; blue,255}] (16.center) to (17.center) to (18.center) to (19.center) to (16.center);
\\draw [-, fill={rgb,255: red,255; green,255; blue,255}] (21.center) to (22.center) to (23.center) to (24.center) to (21.center);
\\draw [-, fill={rgb,255: red,255; green,255; blue,255}] (26.center) to (27.center) to (28.center) to (29.center) to (26.center);
\\draw [-, fill={rgb,255: red,255; green,255; blue,255}] (31.center) to (32.center) to (33.center) to (34.center) to (31.center);
\\draw [-, fill={rgb,255: red,255; green,255; blue,255}] (35.center) to (36.center) to (37.center) to (38.center) to (35.center);
\\draw [-, fill={rgb,255: red,255; green,255; blue,255}] (40.center) to (41.center) to (42.center) to (43.center) to (40.center);
\\draw [-, fill={rgb,255: red,255; green,255; blue,255}] (44.center) to (45.center) to (46.center) to (47.center) to (44.center);
\\draw [-, fill={rgb,255: red,255; green,255; blue,255}] (49.center) to (50.center) to (51.center) to (52.center) to (49.center);
\\draw [-, fill={rgb,255: red,255; green,255; blue,255}] (53.center) to (54.center) to (55.center) to (56.center) to (53.center);
\\draw [-, fill={rgb,255: red,255; green,255; blue,255}] (58.center) to (59.center) to (60.center) to (61.center) to (58.center);
\\draw [-, fill={rgb,255: red,255; green,255; blue,255}] (63.center) to (64.center) to (65.center) to (66.center) to (63.center);
\\draw [-, fill={rgb,255: red,255; green,255; blue,255}] (68.center) to (69.center) to (70.center) to (71.center) to (68.center);
\\draw [-, fill={rgb,255: red,255; green,255; blue,255}] (73.center) to (74.center) to (75.center) to (76.center) to (73.center);
\\draw [-, fill={rgb,255: red,255; green,255; blue,255}] (78.center) to (79.center) to (80.center) to (81.center) to (78.center);
\\draw [in=90, out=-90, -, draw={rgb,255: red,0; green,0; blue,0}, line width=0.5] (83.center) to (84.center);
\\draw [in=90, out=-90, -, draw={rgb,255: red,0; green,0; blue,0}, line width=0.5] (86.center) to (87.center);
\\draw [in=90, out=-90, -, draw={rgb,255: red,0; green,0; blue,0}, line width=0.5] (89.center) to (90.center);
\\draw [in=90, out=-90, -, draw={rgb,255: red,0; green,0; blue,0}, line width=0.5] (92.center) to (93.center);
\\draw [in=90, out=-90, -, draw={rgb,255: red,0; green,0; blue,0}, line width=0.5] (95.center) to (96.center);
\\draw [in=90, out=-90, -, draw={rgb,255: red,0; green,0; blue,0}, line width=0.5] (98.center) to (99.center);
\\draw [in=90, out=-90, -, draw={rgb,255: red,0; green,0; blue,0}, line width=0.5] (101.center) to (102.center);
\\draw [in=90, out=-90, -, draw={rgb,255: red,0; green,0; blue,0}, line width=0.5] (104.center) to (105.center);
\\draw [in=90, out=-90, -, draw={rgb,255: red,0; green,0; blue,0}, line width=0.5] (107.center) to (108.center);
\\draw [in=90, out=-90, -, draw={rgb,255: red,0; green,0; blue,0}, line width=0.5] (110.center) to (111.center);
\\draw [in=90, out=-90, -, draw={rgb,255: red,0; green,0; blue,0}, line width=0.5] (113.center) to (114.center);
\\draw [in=90, out=-90, -, draw={rgb,255: red,0; green,0; blue,0}, line width=0.5] (116.center) to (117.center);
\\draw [in=90, out=-90, -, draw={rgb,255: red,0; green,0; blue,0}, line width=0.5] (119.center) to (120.center);
\\draw [in=90, out=-90, -, draw={rgb,255: red,0; green,0; blue,0}, line width=0.5] (122.center) to (123.center);
\\draw [in=90, out=-90, -, draw={rgb,255: red,0; green,0; blue,0}, line width=0.5] (125.center) to (126.center);
\\draw [in=90, out=-90, -, draw={rgb,255: red,0; green,0; blue,0}, line width=0.5] (128.center) to (129.center);
\\draw [in=90, out=-90, -, draw={rgb,255: red,0; green,0; blue,0}, line width=0.5] (131.center) to (132.center);
\\draw [in=90, out=-90, -, draw={rgb,255: red,0; green,0; blue,0}, line width=0.5] (134.center) to (135.center);
\\draw [in=90, out=-90, -, draw={rgb,255: red,0; green,0; blue,0}, line width=0.5] (137.center) to (138.center);
\\draw [in=90, out=-90, -, draw={rgb,255: red,0; green,0; blue,0}, line width=0.5] (140.center) to (141.center);
\\draw [in=90, out=-90, -, draw={rgb,255: red,0; green,0; blue,0}, line width=0.5] (143.center) to (144.center);
\\draw [in=90, out=-90, -, draw={rgb,255: red,0; green,0; blue,0}, line width=0.5] (146.center) to (147.center);
\\draw [in=90, out=-90, -, draw={rgb,255: red,0; green,0; blue,0}, line width=0.5] (149.center) to (150.center);
\\draw [in=90, out=-90, -, draw={rgb,255: red,0; green,0; blue,0}, line width=0.5] (152.center) to (153.center);
\\draw [in=90, out=-90, -, draw={rgb,255: red,0; green,0; blue,0}, line width=0.5] (155.center) to (156.center);
\\end{pgfonlayer}
\\begin{pgfonlayer}{labellayer}
\\node [style=none] (5) at (2.75, 11.875) {Alice};
\\node [style=none] (10) at (5.25, 11.875) {Bob};
\\node [style=none] (15) at (7.75, 11.875) {cake};
\\node [style=none] (20) at (10.25, 11.875) {coffee};
\\node [style=none] (25) at (4.0, 9.375) {told};
\\node [style=none] (30) at (6.5, 6.625) {and};
\\node [style=none] (39) at (1.25, 2.625) {eats};
\\node [style=none] (48) at (6.5, 2.625) {drinks};
\\node [style=none] (57) at (11.75, 5.125) {runs};
\\node [style=none] (62) at (11.75, 2.625) {x};
\\node [style=none] (67) at (10.5, 0.125) {y};
\\node [style=none] (72) at (7.75, -4.125) {test};
\\node [style=none] (77) at (4.0, -4.125) {a};
\\node [style=none] (82) at (9.0, -6.625) {b};
\\node [style=none, right] (85) at (2.85, 11.525) {n};
\\node [style=none, right] (88) at (5.35, 11.525) {n};
\\node [style=none, right] (91) at (2.85, 9.025) {n};
\\node [style=none, right] (94) at (5.35, 9.025) {n};
\\node [style=none, right] (97) at (7.85, 11.525) {n};
\\node [style=none, right] (100) at (10.35, 11.525) {n};
\\node [style=none, right] (103) at (0.1, 3.625) {n};
\\node [style=none, right] (106) at (2.6, 3.625) {n};
\\node [style=none, right] (109) at (0.1, 2.275) {n};
\\node [style=none, right] (112) at (2.6, 2.275) {n};
\\node [style=none, right] (115) at (5.35, 3.625) {n};
\\node [style=none, right] (118) at (7.85, 3.625) {n};
\\node [style=none, right] (121) at (5.35, 2.275) {n};
\\node [style=none, right] (124) at (7.85, 2.275) {n};
\\node [style=none, right] (127) at (11.85, 6.125) {n};
\\node [style=none, right] (130) at (11.85, 4.775) {n};
\\node [style=none, right] (133) at (10.6, 2.275) {s};
\\node [style=none, right] (136) at (10.6, -0.225) {s};
\\node [style=none, right] (139) at (13.1, 2.275) {s};
\\node [style=none, right] (142) at (6.6, -1.975) {n};
\\node [style=none, right] (145) at (9.1, -1.975) {n};
\\node [style=none, right] (148) at (4.1, -1.975) {n};
\\node [style=none, right] (151) at (9.1, -4.475) {n};
\\node [style=none, right] (154) at (4.1, -4.475) {n};
\\node [style=none, right] (157) at (6.6, -4.475) {n};
\\end{pgfonlayer}
\\end{tikzpicture}

""",
]


colored_tikz_outputs = [
"""% When embedding into a *.tex file, uncomment and include the following lines:
% \\pgfdeclarelayer{nodelayer}
% \\pgfdeclarelayer{edgelayer}
% \\pgfdeclarelayer{labellayer}
% \\pgfsetlayers{nodelayer, edgelayer, labellayer}
\\begin{tikzpicture}[baseline=(0.base)]
\\begin{pgfonlayer}{nodelayer}
\\node (0) at (0, 0) {};
\\node [] (1) at (2.25, 11.625) {};
\\node [] (2) at (3.25, 11.625) {};
\\node [] (3) at (3.25, 12.125) {};
\\node [] (4) at (2.25, 12.125) {};
\\node [] (6) at (4.75, 11.625) {};
\\node [] (7) at (5.75, 11.625) {};
\\node [] (8) at (5.75, 12.125) {};
\\node [] (9) at (4.75, 12.125) {};
\\node [] (11) at (7.25, 11.625) {};
\\node [] (12) at (8.25, 11.625) {};
\\node [] (13) at (8.25, 12.125) {};
\\node [] (14) at (7.25, 12.125) {};
\\node [] (16) at (9.75, 11.625) {};
\\node [] (17) at (10.75, 11.625) {};
\\node [] (18) at (10.75, 12.125) {};
\\node [] (19) at (9.75, 12.125) {};
\\node [] (21) at (2.25, 9.125) {};
\\node [] (22) at (5.75, 9.125) {};
\\node [] (23) at (5.75, 9.625) {};
\\node [] (24) at (2.25, 9.625) {};
\\node [] (26) at (-1.5, -1.875) {};
\\node [] (27) at (14.5, -1.875) {};
\\node [] (28) at (14.5, 7.125) {};
\\node [] (29) at (-1.5, 7.125) {};
\\node [] (31) at (-1.0, 1.625) {};
\\node [] (32) at (3.5, 1.625) {};
\\node [] (33) at (3.5, 3.625) {};
\\node [] (34) at (-1.0, 3.625) {};
\\node [] (35) at (-0.5, 2.375) {};
\\node [] (36) at (3.0, 2.375) {};
\\node [] (37) at (3.0, 2.875) {};
\\node [] (38) at (-0.5, 2.875) {};
\\node [] (40) at (4.25, 1.625) {};
\\node [] (41) at (8.75, 1.625) {};
\\node [] (42) at (8.75, 3.625) {};
\\node [] (43) at (4.25, 3.625) {};
\\node [] (44) at (4.75, 2.375) {};
\\node [] (45) at (8.25, 2.375) {};
\\node [] (46) at (8.25, 2.875) {};
\\node [] (47) at (4.75, 2.875) {};
\\node [] (49) at (9.5, -0.875) {};
\\node [] (50) at (14.0, -0.875) {};
\\node [] (51) at (14.0, 6.125) {};
\\node [] (52) at (9.5, 6.125) {};
\\node [] (53) at (11.25, 4.875) {};
\\node [] (54) at (12.25, 4.875) {};
\\node [] (55) at (12.25, 5.375) {};
\\node [] (56) at (11.25, 5.375) {};
\\node [] (58) at (10.0, 2.375) {};
\\node [] (59) at (13.5, 2.375) {};
\\node [] (60) at (13.5, 2.875) {};
\\node [] (61) at (10.0, 2.875) {};
\\node [] (63) at (10.0, -0.125) {};
\\node [] (64) at (11.0, -0.125) {};
\\node [] (65) at (11.0, 0.375) {};
\\node [] (66) at (10.0, 0.375) {};
\\node [] (68) at (6.0, -4.375) {};
\\node [] (69) at (9.5, -4.375) {};
\\node [] (70) at (9.5, -3.875) {};
\\node [] (71) at (6.0, -3.875) {};
\\node [] (73) at (3.5, -4.375) {};
\\node [] (74) at (4.5, -4.375) {};
\\node [] (75) at (4.5, -3.875) {};
\\node [] (76) at (3.5, -3.875) {};
\\node [] (78) at (8.5, -6.875) {};
\\node [] (79) at (9.5, -6.875) {};
\\node [] (80) at (9.5, -6.375) {};
\\node [] (81) at (8.5, -6.375) {};
\\node [] (83) at (2.75, 11.625) {};
\\node [] (84) at (2.75, 9.625) {};
\\node [] (86) at (5.25, 11.625) {};
\\node [] (87) at (5.25, 9.625) {};
\\node [] (89) at (2.75, 9.125) {};
\\node [] (90) at (2.75, 7.125) {};
\\node [] (92) at (5.25, 9.125) {};
\\node [] (93) at (5.25, 7.125) {};
\\node [] (95) at (7.75, 11.625) {};
\\node [] (96) at (7.75, 7.125) {};
\\node [] (98) at (10.25, 11.625) {};
\\node [] (99) at (10.25, 7.125) {};
\\node [] (101) at (0.0, 3.625) {};
\\node [] (102) at (0.0, 2.875) {};
\\node [] (104) at (2.5, 3.625) {};
\\node [] (105) at (2.5, 2.875) {};
\\node [] (107) at (0.0, 2.375) {};
\\node [] (108) at (0.0, 1.625) {};
\\node [] (110) at (2.5, 2.375) {};
\\node [] (111) at (2.5, 1.625) {};
\\node [] (113) at (5.25, 3.625) {};
\\node [] (114) at (5.25, 2.875) {};
\\node [] (116) at (7.75, 3.625) {};
\\node [] (117) at (7.75, 2.875) {};
\\node [] (119) at (5.25, 2.375) {};
\\node [] (120) at (5.25, 1.625) {};
\\node [] (122) at (7.75, 2.375) {};
\\node [] (123) at (7.75, 1.625) {};
\\node [] (125) at (11.75, 6.125) {};
\\node [] (126) at (11.75, 5.375) {};
\\node [] (128) at (11.75, 4.875) {};
\\node [] (129) at (11.75, 2.875) {};
\\node [] (131) at (10.5, 2.375) {};
\\node [] (132) at (10.5, 0.375) {};
\\node [] (134) at (10.5, -0.125) {};
\\node [] (135) at (10.5, -0.875) {};
\\node [] (137) at (13.0, 2.375) {};
\\node [] (138) at (13.0, -0.875) {};
\\node [] (140) at (6.5, -1.875) {};
\\node [] (141) at (6.5, -3.875) {};
\\node [] (143) at (9.0, -1.875) {};
\\node [] (144) at (9.0, -3.875) {};
\\node [] (146) at (4.0, -1.875) {};
\\node [] (147) at (4.0, -3.875) {};
\\node [] (149) at (9.0, -4.375) {};
\\node [] (150) at (9.0, -6.375) {};
\\node [] (152) at (4.0, -4.375) {};
\\node [] (153) at (4.0, -11.875) {};
\\node [] (155) at (6.5, -4.375) {};
\\node [] (156) at (6.5, -11.875) {};
\\end{pgfonlayer}
\\begin{pgfonlayer}{edgelayer}
\\draw [-, fill={rgb,255: red,224; green,224; blue,224}] (1.center) to (2.center) to (3.center) to (4.center) to (1.center);
\\draw [-, fill={rgb,255: red,224; green,224; blue,224}] (6.center) to (7.center) to (8.center) to (9.center) to (6.center);
\\draw [-, fill={rgb,255: red,224; green,224; blue,224}] (11.center) to (12.center) to (13.center) to (14.center) to (11.center);
\\draw [-, fill={rgb,255: red,224; green,224; blue,224}] (16.center) to (17.center) to (18.center) to (19.center) to (16.center);
\\draw [-, fill={rgb,255: red,224; green,224; blue,224}] (21.center) to (22.center) to (23.center) to (24.center) to (21.center);
\\draw [-, fill={rgb,255: red,255; green,249; blue,229}] (26.center) to (27.center) to (28.center) to (29.center) to (26.center);
\\draw [-, fill={rgb,255: red,255; green,255; blue,255}] (31.center) to (32.center) to (33.center) to (34.center) to (31.center);
\\draw [-, fill={rgb,255: red,224; green,224; blue,224}] (35.center) to (36.center) to (37.center) to (38.center) to (35.center);
\\draw [-, fill={rgb,255: red,255; green,255; blue,255}] (40.center) to (41.center) to (42.center) to (43.center) to (40.center);
\\draw [-, fill={rgb,255: red,224; green,224; blue,224}] (44.center) to (45.center) to (46.center) to (47.center) to (44.center);
\\draw [-, fill={rgb,255: red,255; green,255; blue,255}] (49.center) to (50.center) to (51.center) to (52.center) to (49.center);
\\draw [-, fill={rgb,255: red,224; green,224; blue,224}] (53.center) to (54.center) to (55.center) to (56.center) to (53.center);
\\draw [-, fill={rgb,255: red,224; green,224; blue,224}] (58.center) to (59.center) to (60.center) to (61.center) to (58.center);
\\draw [-, fill={rgb,255: red,224; green,224; blue,224}] (63.center) to (64.center) to (65.center) to (66.center) to (63.center);
\\draw [-, fill={rgb,255: red,224; green,224; blue,224}] (68.center) to (69.center) to (70.center) to (71.center) to (68.center);
\\draw [-, fill={rgb,255: red,224; green,224; blue,224}] (73.center) to (74.center) to (75.center) to (76.center) to (73.center);
\\draw [-, fill={rgb,255: red,224; green,224; blue,224}] (78.center) to (79.center) to (80.center) to (81.center) to (78.center);
\\draw [in=90, out=-90, -, draw={rgb,255: red,156; green,84; blue,14}, line width=0.5] (83.center) to (84.center);
\\draw [in=90, out=-90, -, draw={rgb,255: red,244; green,169; blue,64}, line width=0.5] (86.center) to (87.center);
\\draw [in=90, out=-90, -, draw={rgb,255: red,156; green,84; blue,14}, line width=0.5] (89.center) to (90.center);
\\draw [in=90, out=-90, -, draw={rgb,255: red,244; green,169; blue,64}, line width=0.5] (92.center) to (93.center);
\\draw [in=90, out=-90, -, draw={rgb,255: red,6; green,110; blue,226}, line width=0.5] (95.center) to (96.center);
\\draw [in=90, out=-90, -, draw={rgb,255: red,208; green,59; blue,45}, line width=0.5] (98.center) to (99.center);
\\draw [in=90, out=-90, -, draw={rgb,255: red,0; green,0; blue,0}, line width=0.5] (101.center) to (102.center);
\\draw [in=90, out=-90, -, draw={rgb,255: red,0; green,0; blue,0}, line width=0.5] (104.center) to (105.center);
\\draw [in=90, out=-90, -, draw={rgb,255: red,0; green,0; blue,0}, line width=0.5] (107.center) to (108.center);
\\draw [in=90, out=-90, -, draw={rgb,255: red,0; green,0; blue,0}, line width=0.5] (110.center) to (111.center);
\\draw [in=90, out=-90, -, draw={rgb,255: red,0; green,0; blue,0}, line width=0.5] (113.center) to (114.center);
\\draw [in=90, out=-90, -, draw={rgb,255: red,0; green,0; blue,0}, line width=0.5] (116.center) to (117.center);
\\draw [in=90, out=-90, -, draw={rgb,255: red,0; green,0; blue,0}, line width=0.5] (119.center) to (120.center);
\\draw [in=90, out=-90, -, draw={rgb,255: red,0; green,0; blue,0}, line width=0.5] (122.center) to (123.center);
\\draw [in=90, out=-90, -, draw={rgb,255: red,0; green,0; blue,0}, line width=0.5] (125.center) to (126.center);
\\draw [in=90, out=-90, -, draw={rgb,255: red,0; green,0; blue,0}, line width=0.5] (128.center) to (129.center);
\\draw [in=90, out=-90, -, draw={rgb,255: red,0; green,0; blue,0}, line width=0.5] (131.center) to (132.center);
\\draw [in=90, out=-90, -, draw={rgb,255: red,0; green,0; blue,0}, line width=0.5] (134.center) to (135.center);
\\draw [in=90, out=-90, -, draw={rgb,255: red,0; green,0; blue,0}, line width=0.5] (137.center) to (138.center);
\\draw [in=90, out=-90, -, draw={rgb,255: red,244; green,169; blue,64}, line width=0.5] (140.center) to (141.center);
\\draw [in=90, out=-90, -, draw={rgb,255: red,6; green,110; blue,226}, line width=0.5] (143.center) to (144.center);
\\draw [in=90, out=-90, -, draw={rgb,255: red,156; green,84; blue,14}, line width=0.5] (146.center) to (147.center);
\\draw [in=90, out=-90, -, draw={rgb,255: red,6; green,110; blue,226}, line width=0.5] (149.center) to (150.center);
\\draw [in=90, out=-90, -, draw={rgb,255: red,156; green,84; blue,14}, line width=0.5] (152.center) to (153.center);
\\draw [in=90, out=-90, -, draw={rgb,255: red,244; green,169; blue,64}, line width=0.5] (155.center) to (156.center);
\\end{pgfonlayer}
\\begin{pgfonlayer}{labellayer}
\\node [style=none] (5) at (2.75, 11.875) {Alice};
\\node [style=none] (10) at (5.25, 11.875) {Bob};
\\node [style=none] (15) at (7.75, 11.875) {cake};
\\node [style=none] (20) at (10.25, 11.875) {coffee};
\\node [style=none] (25) at (4.0, 9.375) {told};
\\node [style=none] (30) at (6.5, 6.625) {and};
\\node [style=none] (39) at (1.25, 2.625) {eats};
\\node [style=none] (48) at (6.5, 2.625) {drinks};
\\node [style=none] (57) at (11.75, 5.125) {runs};
\\node [style=none] (62) at (11.75, 2.625) {x};
\\node [style=none] (67) at (10.5, 0.125) {y};
\\node [style=none] (72) at (7.75, -4.125) {test};
\\node [style=none] (77) at (4.0, -4.125) {a};
\\node [style=none] (82) at (9.0, -6.625) {b};
\\node [style=none, right] (85) at (2.85, 11.525) {n};
\\node [style=none, right] (88) at (5.35, 11.525) {n};
\\node [style=none, right] (91) at (2.85, 9.025) {n};
\\node [style=none, right] (94) at (5.35, 9.025) {n};
\\node [style=none, right] (97) at (7.85, 11.525) {n};
\\node [style=none, right] (100) at (10.35, 11.525) {n};
\\node [style=none, right] (103) at (0.1, 3.625) {n};
\\node [style=none, right] (106) at (2.6, 3.625) {n};
\\node [style=none, right] (109) at (0.1, 2.275) {n};
\\node [style=none, right] (112) at (2.6, 2.275) {n};
\\node [style=none, right] (115) at (5.35, 3.625) {n};
\\node [style=none, right] (118) at (7.85, 3.625) {n};
\\node [style=none, right] (121) at (5.35, 2.275) {n};
\\node [style=none, right] (124) at (7.85, 2.275) {n};
\\node [style=none, right] (127) at (11.85, 6.125) {n};
\\node [style=none, right] (130) at (11.85, 4.775) {n};
\\node [style=none, right] (133) at (10.6, 2.275) {s};
\\node [style=none, right] (136) at (10.6, -0.225) {s};
\\node [style=none, right] (139) at (13.1, 2.275) {s};
\\node [style=none, right] (142) at (6.6, -1.975) {n};
\\node [style=none, right] (145) at (9.1, -1.975) {n};
\\node [style=none, right] (148) at (4.1, -1.975) {n};
\\node [style=none, right] (151) at (9.1, -4.475) {n};
\\node [style=none, right] (154) at (4.1, -4.475) {n};
\\node [style=none, right] (157) at (6.6, -4.475) {n};
\\end{pgfonlayer}
\\end{tikzpicture}

""",
]

@pytest.mark.parametrize('diagram, drawable', zip(diagrams, expected_drawables))
def test_drawable_generation(diagram, drawable):

    dd = DrawableDiagramWithFrames.from_diagram(diagram)

    assert dd.boxes == drawable.boxes
    assert dd.wires == drawable.wires

    for dd_wep, dr_wep in zip(dd.wire_endpoints, drawable.wire_endpoints):
        assert dd_wep.kind == dr_wep.kind
        assert dd_wep.obj == dr_wep.obj
        assert dd_wep.coordinates == pytest.approx(dr_wep.coordinates)


@pytest.mark.parametrize('diagram, tikz', zip(diagrams, tikz_outputs))
def test_tikz_drawing(diagram, tikz, capsys):

<<<<<<< HEAD
    diagram.draw(backend=TikzBackend(use_tikzstyles=False, wires_linewidth= 1.25 * 0.4 ), color_wires=False, color_boxes=False)
=======
    diagram.draw(backend=TikzBackend(), color_boxes=False,  draw_type_labels=True)
>>>>>>> db8e7eb2
    tikz_op, _ = capsys.readouterr()

    assert tikz_op == tikz


@pytest.mark.parametrize('diagram, tikz', zip(diagrams, colored_tikz_outputs))
def test_tikz_colored_drawing(diagram, tikz, capsys):

<<<<<<< HEAD
    diagram.draw(backend=TikzBackend(use_tikzstyles=False, wires_linewidth= 1.25 * 0.4 ), color_wires=True, color_boxes=True)
=======
    diagram.draw(backend=TikzBackend(), color_boxes=True, draw_type_labels=True)
>>>>>>> db8e7eb2
    tikz_op, _ = capsys.readouterr()

    assert tikz_op == tikz<|MERGE_RESOLUTION|>--- conflicted
+++ resolved
@@ -619,11 +619,8 @@
 @pytest.mark.parametrize('diagram, tikz', zip(diagrams, tikz_outputs))
 def test_tikz_drawing(diagram, tikz, capsys):
 
-<<<<<<< HEAD
     diagram.draw(backend=TikzBackend(use_tikzstyles=False, wires_linewidth= 1.25 * 0.4 ), color_wires=False, color_boxes=False)
-=======
-    diagram.draw(backend=TikzBackend(), color_boxes=False,  draw_type_labels=True)
->>>>>>> db8e7eb2
+
     tikz_op, _ = capsys.readouterr()
 
     assert tikz_op == tikz
@@ -632,11 +629,8 @@
 @pytest.mark.parametrize('diagram, tikz', zip(diagrams, colored_tikz_outputs))
 def test_tikz_colored_drawing(diagram, tikz, capsys):
 
-<<<<<<< HEAD
     diagram.draw(backend=TikzBackend(use_tikzstyles=False, wires_linewidth= 1.25 * 0.4 ), color_wires=True, color_boxes=True)
-=======
-    diagram.draw(backend=TikzBackend(), color_boxes=True, draw_type_labels=True)
->>>>>>> db8e7eb2
+
     tikz_op, _ = capsys.readouterr()
 
     assert tikz_op == tikz