# Copyright 2021-2022 Cambridge Quantum Computing Ltd.
#
# Licensed under the Apache License, Version 2.0 (the "License");
# you may not use this file except in compliance with the License.
# You may obtain a copy of the License at
#
#     http://www.apache.org/licenses/LICENSE-2.0
#
# Unless required by applicable law or agreed to in writing, software
# distributed under the License is distributed on an "AS IS" BASIS,
# WITHOUT WARRANTIES OR CONDITIONS OF ANY KIND, either express or implied.
# See the License for the specific language governing permissions and
# limitations under the License.

from __future__ import annotations

__all__ = ['CCGParser']

from abc import abstractmethod
from collections.abc import Iterable
import sys
from typing import Optional

<<<<<<< HEAD
from discopy.grammar.pregroup import Diagram
from tqdm.autonotebook import tqdm
=======
from discopy import Diagram
from tqdm.auto import tqdm
>>>>>>> 70a1fe84

from lambeq.core.globals import VerbosityLevel
from lambeq.core.utils import (SentenceBatchType, SentenceType,
                               tokenised_sentence_type_check)
from lambeq.text2diagram.base import Reader
from lambeq.text2diagram.ccg_tree import CCGTree


class CCGParser(Reader):
    """Base class for CCG parsers."""

    verbose = VerbosityLevel.SUPPRESS.value

    @abstractmethod
    def __init__(self,
                 root_cats: Optional[Iterable[str]] = None,
                 verbose: str = VerbosityLevel.SUPPRESS.value) -> None:
        """Initialise the CCG parser."""

    @abstractmethod
    def sentences2trees(
            self,
            sentences: SentenceBatchType,
            tokenised: bool = False,
            suppress_exceptions: bool = False,
            verbose: Optional[str] = None) -> list[Optional[CCGTree]]:
        """Parse multiple sentences into a list of :py:class:`.CCGTree` s.

        Parameters
        ----------
        sentences : list of str, or list of list of str
            The sentences to be parsed, passed either as strings or as
            lists of tokens.
        suppress_exceptions : bool, default: False
            Whether to suppress exceptions. If :py:obj:`True`, then if a
            sentence fails to parse, instead of raising an exception,
            its return entry is :py:obj:`None`.
        tokenised : bool, default: False
            Whether each sentence has been passed as a list of tokens.
        verbose : str, optional
            See :py:class:`VerbosityLevel` for options. Not all parsers
            implement all three levels of progress reporting, see the
            respective documentation for each parser. If set, takes
            priority over the :py:attr:`verbose` attribute of the
            parser.

        Returns
        -------
        list of CCGTree or None
            The parsed trees. May contain :py:obj:`None` if exceptions
            are suppressed.

        """

    def sentence2tree(self,
                      sentence: SentenceType,
                      tokenised: bool = False,
                      suppress_exceptions: bool = False) -> Optional[CCGTree]:
        """Parse a sentence into a :py:class:`.CCGTree`.

        Parameters
        ----------
        sentence : str, list[str]
            The sentence to be parsed, passed either as a string, or as
            a list of tokens.
        suppress_exceptions : bool, default: False
            Whether to suppress exceptions. If :py:obj:`True`, then if
            the sentence fails to parse, instead of raising an
            exception, returns :py:obj:`None`.
        tokenised : bool, default: False
            Whether the sentence has been passed as a list of tokens.

        Returns
        -------
        CCGTree or None
            The parsed tree, or :py:obj:`None` on failure.

        """
        if tokenised:
            if not tokenised_sentence_type_check(sentence):
                raise ValueError('`tokenised` set to `True`, but variable '
                                 '`sentence` does not have type '
                                 '`list[str]`.')
            sent: list[str] = [str(token) for token in sentence]
            return self.sentences2trees(
                            [sent],
                            suppress_exceptions=suppress_exceptions,
                            tokenised=tokenised,
                            verbose=VerbosityLevel.SUPPRESS.value)[0]
        else:
            if not isinstance(sentence, str):
                raise ValueError('`tokenised` set to `False`, but variable '
                                 '`sentence` does not have type `str`.')
            return self.sentences2trees(
                            [sentence],
                            suppress_exceptions=suppress_exceptions,
                            tokenised=tokenised,
                            verbose=VerbosityLevel.SUPPRESS.value)[0]

    def sentences2diagrams(
            self,
            sentences: SentenceBatchType,
            tokenised: bool = False,
            planar: bool = False,
            suppress_exceptions: bool = False,
            verbose: Optional[str] = None) -> list[Optional[Diagram]]:
        """Parse multiple sentences into a list of discopy diagrams.

        Parameters
        ----------
        sentences : list of str, or list of list of str
            The sentences to be parsed.
        planar : bool, default: False
            Force diagrams to be planar when they contain
            crossed composition.
        suppress_exceptions : bool, default: False
            Whether to suppress exceptions. If :py:obj:`True`, then if a
            sentence fails to parse, instead of raising an exception,
            its return entry is :py:obj:`None`.
        tokenised : bool, default: False
            Whether each sentence has been passed as a list of tokens.
        verbose : str, optional
            See :py:class:`VerbosityLevel` for options. Not all parsers
            implement all three levels of progress reporting, see the
            respective documentation for each parser. If set, takes
            priority over the :py:attr:`verbose` attribute of the
            parser.

        Returns
        -------
        list of discopy.Diagram or None
            The parsed diagrams. May contain :py:obj:`None` if
            exceptions are suppressed.

        """
        trees = self.sentences2trees(sentences,
                                     suppress_exceptions=suppress_exceptions,
                                     tokenised=tokenised,
                                     verbose=verbose)
        diagrams = []
        if verbose is None:
            verbose = self.verbose
        if verbose is VerbosityLevel.TEXT.value:
            print('Turning parse trees to diagrams.', file=sys.stderr)
        for tree in tqdm(
                trees,
                desc='Parse trees to diagrams',
                leave=False,
                disable=verbose != VerbosityLevel.PROGRESS.value):
            if tree is not None:
                try:
                    diagrams.append(tree.to_diagram(planar=planar))
                except Exception as e:
                    if suppress_exceptions:
                        diagrams.append(None)
                    else:
                        raise e
            else:
                diagrams.append(None)
        return diagrams

    def sentence2diagram(
            self,
            sentence: SentenceType,
            tokenised: bool = False,
            planar: bool = False,
            suppress_exceptions: bool = False) -> Optional[Diagram]:
        """Parse a sentence into a DisCoPy diagram.

        Parameters
        ----------
        sentence : str or list of str
            The sentence to be parsed.
        planar : bool, default: False
            Force diagrams to be planar when they contain
            crossed composition.
        suppress_exceptions : bool, default: False
            Whether to suppress exceptions. If :py:obj:`True`, then if
            the sentence fails to parse, instead of raising an
            exception, returns :py:obj:`None`.
        tokenised : bool, default: False
            Whether the sentence has been passed as a list of tokens.

        Returns
        -------
        discopy.Diagram or None
            The parsed diagram, or :py:obj:`None` on failure.

        """
        if tokenised:
            if not tokenised_sentence_type_check(sentence):
                raise ValueError('`tokenised` set to `True`, but variable '
                                 '`sentence` does not have type '
                                 '`list[str]`.')
            sent: list[str] = [str(token) for token in sentence]
            return self.sentences2diagrams(
                            [sent],
                            planar=planar,
                            suppress_exceptions=suppress_exceptions,
                            tokenised=tokenised,
                            verbose=VerbosityLevel.SUPPRESS.value)[0]
        else:
            if not isinstance(sentence, str):
                raise ValueError('`tokenised` set to `False`, but variable '
                                 '`sentence` does not have type `str`.')
            return self.sentences2diagrams(
                            [sentence],
                            planar=planar,
                            suppress_exceptions=suppress_exceptions,
                            tokenised=tokenised,
                            verbose=VerbosityLevel.SUPPRESS.value)[0]<|MERGE_RESOLUTION|>--- conflicted
+++ resolved
@@ -21,13 +21,8 @@
 import sys
 from typing import Optional
 
-<<<<<<< HEAD
 from discopy.grammar.pregroup import Diagram
-from tqdm.autonotebook import tqdm
-=======
-from discopy import Diagram
 from tqdm.auto import tqdm
->>>>>>> 70a1fe84
 
 from lambeq.core.globals import VerbosityLevel
 from lambeq.core.utils import (SentenceBatchType, SentenceType,
